--- conflicted
+++ resolved
@@ -28,14 +28,7 @@
       return;
     }
 
-<<<<<<< HEAD
     const data = parserFunc(files);
-    if (data && data.processes.length > 0) {
-      setParsedData(data);
-    } else {
-      setError('Invalid or empty file(s). Please check the file format and ensure it contains valid processes.');
-=======
-    const data = parserFunc(contents);
     console.log('Parsed data:', data);
 
     // 🧩 TypeScript-safe check (permite estructuras variadas sin romper tipos)
@@ -52,7 +45,6 @@
       setError(
         'Invalid JSON file(s). Please check the file format and ensure it matches a supported structure (processes, genericProcesses, or componentProcesses).'
       );
->>>>>>> 39ac4734
       setParsedData(null);
       setFileName('');
     }
@@ -75,13 +67,9 @@
         <div className="container mx-auto px-4 flex justify-between items-center">
           <div className="flex items-center gap-2">
             <AiIcon className="w-8 h-8 text-brand-primary" />
-<<<<<<< HEAD
-            <h1 className="text-xl font-bold">Harness Jenkins Pipeline Analyzer & Migration Assistant</h1>
-=======
             <h1 className="text-xl font-bold">
               Harness UCD Process Analyzer & Migration Assistant
             </h1>
->>>>>>> 39ac4734
           </div>
           {parsedData && (
             <button
@@ -104,61 +92,50 @@
                 Select a parser and upload one or more exported template files to begin.
               </p>
             </div>
-<<<<<<< HEAD
-            
+
             <div className="max-w-md mx-auto mb-6 space-y-4">
-                <div>
-                  <label htmlFor="parser-select" className="block text-sm font-medium text-text-secondary mb-2">Select Parser:</label>
-                  <select 
-                    id="parser-select"
-                    value={selectedParser}
-                    onChange={(e) => setSelectedParser(e.target.value)}
-                    className="w-full p-2 bg-card-dark border border-border-color rounded-lg focus:ring-brand-primary focus:border-brand-primary"
-                  >
-                    {Object.entries(parsers).map(([key, parser]) => (
-                      <option key={key} value={key}>{parser.name}</option>
-                    ))}
-                  </select>
-                </div>
-                
-                <div>
-                  <label htmlFor="llm-select" className="block text-sm font-medium text-text-secondary mb-2">Select AI Provider:</label>
-                  <select 
-                    id="llm-select"
-                    value={selectedLLM}
-                    onChange={(e) => handleLLMChange(e.target.value as LLMProvider)}
-                    className="w-full p-2 bg-card-dark border border-border-color rounded-lg focus:ring-brand-primary focus:border-brand-primary"
-                  >
-                    <option value="gemini">{LLM_PROVIDER_NAMES.gemini}</option>
-                    <option value="claude">{LLM_PROVIDER_NAMES.claude}</option>
-                    <option value="openai">{LLM_PROVIDER_NAMES.openai}</option>
-                  </select>
-                  <p className="text-xs text-text-secondary mt-1">
-                    Current: {LLM_PROVIDER_NAMES[selectedLLM]}
-                  </p>
-                </div>
-=======
+              <div>
+                <label
+                  htmlFor="parser-select"
+                  className="block text-sm font-medium text-text-secondary mb-2"
+                >
+                  Select Parser:
+                </label>
+                <select
+                  id="parser-select"
+                  value={selectedParser}
+                  onChange={(e) => setSelectedParser(e.target.value)}
+                  className="w-full p-2 bg-card-dark border border-border-color rounded-lg focus:ring-brand-primary focus:border-brand-primary"
+                >
+                  {Object.entries(parsers).map(([key, parser]) => (
+                    <option key={key} value={key}>
+                      {parser.name}
+                    </option>
+                  ))}
+                </select>
+              </div>
 
-            <div className="max-w-md mx-auto mb-6">
-              <label
-                htmlFor="parser-select"
-                className="block text-sm font-medium text-text-secondary mb-2"
-              >
-                Select Parser:
-              </label>
-              <select
-                id="parser-select"
-                value={selectedParser}
-                onChange={(e) => setSelectedParser(e.target.value)}
-                className="w-full p-2 bg-card-dark border border-border-color rounded-lg focus:ring-brand-primary focus:border-brand-primary"
-              >
-                {Object.entries(parsers).map(([key, parser]) => (
-                  <option key={key} value={key}>
-                    {parser.name}
-                  </option>
-                ))}
-              </select>
->>>>>>> 39ac4734
+              <div>
+                <label
+                  htmlFor="llm-select"
+                  className="block text-sm font-medium text-text-secondary mb-2"
+                >
+                  Select AI Provider:
+                </label>
+                <select
+                  id="llm-select"
+                  value={selectedLLM}
+                  onChange={(e) => handleLLMChange(e.target.value as LLMProvider)}
+                  className="w-full p-2 bg-card-dark border border-border-color rounded-lg focus:ring-brand-primary focus:border-brand-primary"
+                >
+                  <option value="gemini">{LLM_PROVIDER_NAMES.gemini}</option>
+                  <option value="claude">{LLM_PROVIDER_NAMES.claude}</option>
+                  <option value="openai">{LLM_PROVIDER_NAMES.openai}</option>
+                </select>
+                <p className="text-xs text-text-secondary mt-1">
+                  Current: {LLM_PROVIDER_NAMES[selectedLLM]}
+                </p>
+              </div>
             </div>
 
             {error && <p className="text-center text-red-500 mb-4">{error}</p>}
